# Capstone :)

## Folder Structure
- fw: Firmware. Embedded software a.k.a things that run on micros
- data_analysis: All postprocessing or data capturing. Currently includes simulations as well
- datasets: All recorded data
- frontend: Hosts a Vue app
- backend: Hosts a flask App

# Running the Project
## Firmware Setup
1. Add `https://arduino.esp8266.com/stable/package_esp8266com_index.json` as an additional board manager URL (in preferences)
2. Install `esp8266timerinterrupt` library
3. Select NodeMCU 1.0 as the board type
4. Compile and run :)

## Frontend Setup
1. Install [Node](https://nodejs.org/en)
   - Check box to automatically install all dependencies, if applicable 
   - Verify installation with `npm -v`
2. Add `frontend/.env` file (get it from Dan)
3. Install dependencies and run a local development server:
```
cd frontend
npm install
npm run dev
```

## Backend
### Installations
#### Locally hosted Backend
- Python 3.11.6 virtual environment (`python3.11 -m venv ./path/to/venv/folder`)
- Install dependencies in backend_requirements.txt
- `backend/.env` file from cybersecurity risk thread in slack

#### Locally hosted DB
- PostgreSQL https://www.postgresql.org/download/
    - Install with default settings 
- Docker https://docs.docker.com/desktop/install/windows-install/
    - PostgreSQL image 
        - Run 'docker pull postgres' to download the image 
        - Documentation: https://hub.docker.com/_/postgres
- DBeaver https://dbeaver.io/download/
    - or other DB IDE of choice, setup instructions may vary 
    - pgAdmin4 comes with the PostgreSQL installation but I found creating a connection confusing 

### Running the Backend
- If locally hosting the DB, point the `.env` file to the local url
- Run app.py, app will be live locally
- Run client.py in dedicated terminal to test

### Running the Database
#### Docker
- in terminal, run 'docker run --name some-postgres -e POSTGRES_PASSWORD=mysecretpassword -d postgres'
    - name = name of image, your choice
    - password = set a password, remember it preferably
    - 'd' means it runs in 'detached mode'
- To run your image, the command is 'docker start some-postgres' where some-postgres is your image name
- To stop your image, the command is 'docker stop some-postgres'

#### Connecting PostgreSql locally with Docker Image
Make sure your docker image is running first!

Tutorial link that I found helpful: https://www.youtube.com/watch?v=RdPYA-wDhTA&list=PLZDOU071E4v4S95kbGgRebjKYC5eqSGPM&index=5&ab_channel=DatabaseStar  (starts from Docker installation)
1. Open DBeaver
2. 'Create new connection' by clicking plug button in top left
3. Select PostgreSQL -> Next
4. Host: localhost
5. Port: 5432
6. Database: postgres
7. password: the password you set with the docker image
8. Click 'Test Connection' -> you should see a success image.
9. If connection works, hit finish

<<<<<<< HEAD
#### FLASK APP
- Run app.py, app will be live locally
- Run client.py in dedicated terminal to test
- Terminal should display success message + data should appear in 'sensors' db table

## Current backend + DB status:
- POST API endpoint set up for testing purposes in Flask app
- PostgreSQL locally hosted on Docker image
- Can receive data from POST endpoint and push it to said database.
=======
### Viewing Frontend Pages from Flask
If you'd like to host the frontend using Flask, you need to build a static version of the frontend.
```
cd frontend
npm run build
```
>>>>>>> c5e04f03
<|MERGE_RESOLUTION|>--- conflicted
+++ resolved
@@ -72,7 +72,6 @@
 8. Click 'Test Connection' -> you should see a success image.
 9. If connection works, hit finish
 
-<<<<<<< HEAD
 #### FLASK APP
 - Run app.py, app will be live locally
 - Run client.py in dedicated terminal to test
@@ -82,11 +81,10 @@
 - POST API endpoint set up for testing purposes in Flask app
 - PostgreSQL locally hosted on Docker image
 - Can receive data from POST endpoint and push it to said database.
-=======
+
 ### Viewing Frontend Pages from Flask
 If you'd like to host the frontend using Flask, you need to build a static version of the frontend.
 ```
 cd frontend
 npm run build
-```
->>>>>>> c5e04f03
+```